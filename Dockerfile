# Base mínima
FROM python:3.10-slim

# ---- Variables de entorno
ENV PYTHONUNBUFFERED=1 \
    PYTHONDONTWRITEBYTECODE=1 \
    PIP_NO_CACHE_DIR=1 \
    PIP_DISABLE_PIP_VERSION_CHECK=1 \
    HF_HUB_DISABLE_TELEMETRY=1

# ---- Directorio de trabajo
WORKDIR /app

# ---- Dependencias del sistema (mínimas)
# Si usas OpenCV, deja libgl1; si NO lo usas, puedes quitarlo.
RUN apt-get update && apt-get install -y --no-install-recommends \
    git curl libgl1 \
  && rm -rf /var/lib/apt/lists/*

<<<<<<< HEAD
# Install uv
RUN pip install uv

# Copy requirements first for better caching
COPY requirements.txt pyproject.toml uv.lock ./

# Set up virtual environment with uv
RUN uv venv /app/.venv
ENV PATH="/app/.venv/bin:$PATH"

# Install dependencies with uv
RUN uv pip install -e .
=======
# ---- Copiamos dependencias primero para aprovechar caché
COPY requirements.txt /app/requirements.txt

# ---- Instala dependencias Python (CPU-only)
# Asegúrate de que requirements.txt ya tenga torch cpu:
# torch==2.3.1+cpu, torchvision==0.18.1+cpu, torchaudio==2.3.1+cpu
# -f https://download.pytorch.org/whl/torch_stable.html
RUN python -m pip install --upgrade pip \
 && pip install -r requirements.txt
>>>>>>> 3bdbc81c

# ---- Copia el proyecto
COPY . /app

<<<<<<< HEAD
# Create necessary directories
=======
# ---- Instala el paquete en editable (si lo necesitas como módulo)
RUN pip install -e .

# ---- Crea directorios de trabajo
>>>>>>> 3bdbc81c
RUN mkdir -p /app/checkpoints /app/runs /app/artifacts /app/data

# ---- Usuario no-root por seguridad
RUN useradd -m appuser && chown -R appuser:appuser /app
USER appuser

# ---- Exponer puerto y healthcheck
EXPOSE 8501
HEALTHCHECK --interval=30s --timeout=5s --retries=5 \
  CMD curl -f http://localhost:8501/_stcore/health || exit 1

# ---- Comando por defecto
CMD ["python", "-m", "streamlit", "run", "src/plant_disease/apps/streamlit_app.py", "--server.port=8501", "--server.address=0.0.0.0"]<|MERGE_RESOLUTION|>--- conflicted
+++ resolved
@@ -1,23 +1,24 @@
-# Base mínima
+# Use Python 3.10 slim image as base
 FROM python:3.10-slim
 
-# ---- Variables de entorno
+# Set working directory
+WORKDIR /app
+
+# Set environment variables
 ENV PYTHONUNBUFFERED=1 \
     PYTHONDONTWRITEBYTECODE=1 \
     PIP_NO_CACHE_DIR=1 \
     PIP_DISABLE_PIP_VERSION_CHECK=1 \
     HF_HUB_DISABLE_TELEMETRY=1
 
-# ---- Directorio de trabajo
-WORKDIR /app
+# Install system dependencies
+RUN apt-get update && apt-get install -y --no-install-recommends \
+    git \
+    curl \
+    build-essential \
+    libgl1 \
+    && rm -rf /var/lib/apt/lists/*
 
-# ---- Dependencias del sistema (mínimas)
-# Si usas OpenCV, deja libgl1; si NO lo usas, puedes quitarlo.
-RUN apt-get update && apt-get install -y --no-install-recommends \
-    git curl libgl1 \
-  && rm -rf /var/lib/apt/lists/*
-
-<<<<<<< HEAD
 # Install uv
 RUN pip install uv
 
@@ -30,39 +31,23 @@
 
 # Install dependencies with uv
 RUN uv pip install -e .
-=======
-# ---- Copiamos dependencias primero para aprovechar caché
-COPY requirements.txt /app/requirements.txt
 
-# ---- Instala dependencias Python (CPU-only)
-# Asegúrate de que requirements.txt ya tenga torch cpu:
-# torch==2.3.1+cpu, torchvision==0.18.1+cpu, torchaudio==2.3.1+cpu
-# -f https://download.pytorch.org/whl/torch_stable.html
-RUN python -m pip install --upgrade pip \
- && pip install -r requirements.txt
->>>>>>> 3bdbc81c
+# Copy the entire project
+COPY . .
 
-# ---- Copia el proyecto
-COPY . /app
-
-<<<<<<< HEAD
 # Create necessary directories
-=======
-# ---- Instala el paquete en editable (si lo necesitas como módulo)
-RUN pip install -e .
-
-# ---- Crea directorios de trabajo
->>>>>>> 3bdbc81c
 RUN mkdir -p /app/checkpoints /app/runs /app/artifacts /app/data
 
-# ---- Usuario no-root por seguridad
+# Create non-root user for security
 RUN useradd -m appuser && chown -R appuser:appuser /app
 USER appuser
 
-# ---- Exponer puerto y healthcheck
+# Expose port for Streamlit
 EXPOSE 8501
+
+# Health check
 HEALTHCHECK --interval=30s --timeout=5s --retries=5 \
   CMD curl -f http://localhost:8501/_stcore/health || exit 1
 
-# ---- Comando por defecto
+# Default command
 CMD ["python", "-m", "streamlit", "run", "src/plant_disease/apps/streamlit_app.py", "--server.port=8501", "--server.address=0.0.0.0"]